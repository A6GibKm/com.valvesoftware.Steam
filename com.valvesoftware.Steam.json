{
    "app-id": "com.valvesoftware.Steam",
    "runtime": "org.freedesktop.Platform",
    "runtime-version": "18.08",
    "sdk": "org.freedesktop.Sdk",
    "command": "steam-wrapper",
    "separate-locales": false,
    "rename-icon": "steam",
    "rename-desktop-file": "steam.desktop",
    "tags": ["proprietary"],
    "finish-args": [
        "--share=ipc", "--socket=x11",
        "--socket=pulseaudio",
        "--share=network",
        "--talk-name=org.gnome.SettingsDaemon",
        "--talk-name=org.gnome.SettingsDaemon.MediaKeys",
        "--system-talk-name=org.freedesktop.NetworkManager",
        "--talk-name=org.kde.StatusNotifierWatcher",
        "--system-talk-name=com.feralinteractive.GameMode",
        "--system-talk-name=org.freedesktop.UPower",
        "--filesystem=xdg-music:ro",
        "--filesystem=xdg-pictures:ro",
        "--device=all",
        "--allow=multiarch",
        "--allow=devel",
        "--persist=.",
        "--env=LC_NUMERIC=C",
        "--env=ALSA_CONFIG_PATH=",
        "--env=MESA_GLSL_CACHE_DIR="
    ],
<<<<<<< HEAD
=======
    "build-options" : {
        "env": {
            "PREFIX": "/app"
        }
    },
    "add-extensions": {
        "org.freedesktop.Platform.Compat.i386": {
            "directory": "lib/i386-linux-gnu",
            "version": "18.08"
        },
        "org.freedesktop.Platform.Compat.i386.Debug": {
            "directory": "lib/debug/lib/i386-linux-gnu",
            "version": "18.08",
            "no-autodownload": true
        },
        "org.freedesktop.Platform.GL32": {
            "directory": "lib/i386-linux-gnu/GL",
            "version": "1.4",
            "versions": "18.08;1.4",
            "subdirectories": true,
            "no-autodownload": true,
            "autodelete": false,
            "add-ld-path": "lib",
            "merge-dirs": "vulkan/icd.d;glvnd/egl_vendor.d",
            "download-if": "active-gl-driver",
            "enable-if": "active-gl-driver"
        }
    },
>>>>>>> ed7cb0e6
    "modules": [
        "shared-modules/python2.7/python-2.7.15.json",
        {
            "name": "libnotify",
            "cleanup": ["/include", "/lib/*.la", "/lib/pkgconfig", "/share/doc/libnotify"],
            "config-opts": [
                "--disable-static",
                "--disable-tests",
                "--disable-introspection"
            ],
            "sources": [
                {
                    "type": "archive",
                    "url": "https://download.gnome.org/sources/libnotify/0.7/libnotify-0.7.7.tar.xz",
                    "sha256": "9cb4ce315b2655860c524d46b56010874214ec27e854086c1a1d0260137efc04"
                }
            ]
        },
        {
            "name": "xrandr",
            "sources": [{
                "type": "archive",
                "url": "https://xorg.freedesktop.org/archive/individual/app/xrandr-1.5.0.tar.bz2",
                "sha256": "c1cfd4e1d4d708c031d60801e527abc9b6d34b85f2ffa2cadd21f75ff38151cd"
            }]
        },
        {
            "name": "systemd",
            "buildsystem": "meson",
            "config-opts": [
                "-Drootprefix=/app",
                "-Dsysconfdir=/app/etc",

                "-Denvironment-d=false",
                "-Dbinfmt=false",
                "-Dcoredump=false",
                "-Dlogind=false",
                "-Dhostnamed=false",
                "-Dlocaled=false",
                "-Dmachined=false",
                "-Dportabled=false",
                "-Dnetworkd=false",
                "-Dtimedated=false",
                "-Dtimesyncd=false",
                "-Dremote=false",
                "-Dfirstboot=false",
                "-Drandomseed=false",
                "-Dbacklight=false",
                "-Dvconsole=false",
                "-Dquotacheck=false",
                "-Dsysusers=false",
                "-Dtmpfiles=false",
                "-Dimportd=false",
                "-Dhwdb=false",
                "-Drfkill=false",
                "-Dman=false",
                "-Dhtml=false",

                "-Dpam=false",
                "-Dmicrohttpd=false",

                "-Dbashcompletiondir=no",
                "-Dzshcompletiondir=no"
            ],
            "sources": [
                {
                    "type": "archive",
                    "url": "https://github.com/systemd/systemd/archive/v239.tar.gz",
                    "sha256": "8a11b1b07d620f4c06a16e95bba4dd2a97e90efdf2a5ba47ed0a935085787a14"
                }
            ],
            "cleanup": [
                "/bin",
                "/lib/systemd",
                "/lib/sysctl.d",
                "/lib/udev/rules.d",
                "/lib/modprobe.d",
                "/lib/kernel",
                "/share/polkit-1",
                "/include",
                "/lib/pkgconfig",
                "/share/pkgconfig"
            ]
        },
        {
            "name": "gamemode",
            "buildsystem": "meson",
            "config-opts": [
                "-Dwith-systemd=false",
                "-Dwith-daemon=false",
                "-Dwith-examples=false"
            ],
            "sources": [{
                "type": "archive",
                "url": "https://github.com/FeralInteractive/gamemode/releases/download/1.2/gamemode-1.2.tar.xz",
                "sha256": "a7b8d63ffdcbea0dc8b557fda42a9471fa9ab0961a5450d2a15cccca0aaf6a95"
            }]
        },
        {
            "name": "steam_wrapper",
            "buildsystem": "simple",
            "sources": [{
                "type": "dir",
                "path": "steam_wrapper"
            }],
            "build-commands": [
                "python3 -mpip install . --prefix=/app --no-index --find-links ."
            ]
        },
        {
            "name": "steam",
            "buildsystem": "simple",
            "build-commands": [
                "sed -i s:Exec=steam:Exec=/app/bin/steam-wrapper: steam.desktop",
                "sed -i s:/usr/bin/steam:/app/bin/steam-wrapper: steam.desktop",
                "desktop-file-edit --set-key=StartupWMClass --set-value=Steam steam.desktop",
                "sed -i s:/usr/lib/:/app/lib/: steam",
                "PREFIX=/app make install",
                "ln -sf /bin/true /app/bin/steamdeps",
                "cp /usr/bin/cmp /app/bin",
                "mkdir -p /app/lib/i386-linux-gnu /app/lib/debug/lib/i386-linux-gnu",
                "install -Dm644 -t /app/share/metainfo com.valvesoftware.Steam.appdata.xml",
                "install -Dm644 -t /app/etc ld.so.conf"
            ],
            "sources": [
                {
                    "type": "archive",
                    "url": "http://repo.steampowered.com/steam/archive/precise/steam_latest.tar.gz",
                    "sha256": "da15bb347bd286c3a8818c3c910dc5bdbc43a744604d5372260ec79540ba4f06"
                },
                {
                    "type": "file",
                    "path": "com.valvesoftware.Steam.appdata.xml"
                },
                {
                    "type": "file",
                    "path": "ld.so.conf"
                }
            ]
        },
        {
            "name": "lspci",
            "no-autogen": true,
            "make-install-args": [
                "PREFIX=/app",
                "SBINDIR=$(PREFIX)/bin"
            ],
            "sources": [{
                "type": "archive",
                "url": "https://mirrors.edge.kernel.org/pub/software/utils/pciutils/pciutils-3.6.2.tar.gz",
                "sha256": "d5f9254f27bbda8243b345633e980144e6bd2af9c786bb8a152b904530aef599"
            }]
        }
    ]
}<|MERGE_RESOLUTION|>--- conflicted
+++ resolved
@@ -28,12 +28,6 @@
         "--env=ALSA_CONFIG_PATH=",
         "--env=MESA_GLSL_CACHE_DIR="
     ],
-<<<<<<< HEAD
-=======
-    "build-options" : {
-        "env": {
-            "PREFIX": "/app"
-        }
     },
     "add-extensions": {
         "org.freedesktop.Platform.Compat.i386": {
@@ -58,7 +52,6 @@
             "enable-if": "active-gl-driver"
         }
     },
->>>>>>> ed7cb0e6
     "modules": [
         "shared-modules/python2.7/python-2.7.15.json",
         {

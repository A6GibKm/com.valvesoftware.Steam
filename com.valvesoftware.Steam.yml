app-id: com.valvesoftware.Steam
runtime: org.freedesktop.Platform
runtime-version: '21.08'
sdk: org.freedesktop.Sdk
command: steam-wrapper
separate-locales: false
rename-icon: steam
rename-desktop-file: steam.desktop
tags:
  - proprietary

sdk-extensions:
  - org.freedesktop.Sdk.Compat.i386
  - org.freedesktop.Sdk.Extension.toolchain-i386

finish-args:
  - --share=ipc
  - --socket=wayland
  - --socket=x11
  - --socket=pulseaudio
  - --share=network
  - --talk-name=org.gnome.SettingsDaemon.MediaKeys
  # Steam in -steamos mode uses Network Manager for network settings, e.g.
  # connecting to wifi and so on.
  # In normal mode, it probably just gets info about current connection status.
  - --system-talk-name=org.freedesktop.NetworkManager
  # Wine uses UDisks2 to enumerate disk drives
  - --system-talk-name=org.freedesktop.UDisks2
  - --talk-name=org.kde.StatusNotifierWatcher
  - --system-talk-name=org.freedesktop.UPower
  - --talk-name=org.freedesktop.ScreenSaver
  - --talk-name=org.freedesktop.PowerManagement
  - --talk-name=org.freedesktop.Notifications
  - --filesystem=xdg-music:ro
  - --filesystem=xdg-pictures:ro
  - --filesystem=xdg-run/app/com.discordapp.Discord:create
  - --device=all
  - --allow=multiarch
  - --allow=devel
  - --allow=bluetooth
  - --allow=per-app-dev-shm
  - --persist=.
  - --env=TZ=
  - --unset-env=TZ
  - --env=LC_ADDRESS=C
  - --env=LC_COLLATE=C
  - --env=LC_MONETARY=C
  - --env=LC_MEASUREMENT=C
  - --env=LC_NAME=C
  - --env=LC_NUMERIC=C
  - --env=LC_TELEPHONE=C
  - --env=ALSA_CONFIG_PATH=
  - --unset-env=ALSA_CONFIG_PATH
  - --env=MESA_GLSL_CACHE_DIR=
  - --unset-env=MESA_GLSL_CACHE_DIR
  - --env=STEAM_RUNTIME_PREFER_HOST_LIBRARIES=
  - --unset-env=STEAM_RUNTIME_PREFER_HOST_LIBRARIES
  - --env=STEAM_RUNTIME=
  - --unset-env=STEAM_RUNTIME
  - --env=FLATPAK_STEAM_XDG_DIRS_PREFIX=~/.var/app/com.valvesoftware.Steam
  - --env=FLATPAK_STEAM_UPDATE_SYMLINKS=0
  - --env=SDL_VIDEODRIVER=
  - --unset-env=SDL_VIDEODRIVER
  - --env=DBUS_FATAL_WARNINGS=0
  - --env=SSL_CERT_DIR=/etc/ssl/certs
  - --env=STEAM_EXTRA_COMPAT_TOOLS_PATHS=/app/share/steam/compatibilitytools.d
  - --env=PATH=/app/bin:/app/utils/bin:/usr/bin
  - --env=PYTHONPATH=/app/utils/lib/python3.8/site-packages
  - --env=PROTON_DEBUG_DIR=/var/tmp
  - --env=XDG_CONFIG_DIRS=/etc/xdg:/usr/lib/x86_64-linux-gnu/GL:/usr/lib/i386-linux-gnu/GL
  - --env=XDG_DATA_DIRS=/app/share:/usr/lib/extensions/vulkan/share:/usr/share:/usr/share/runtime/share:/run/host/user-share:/run/host/share
  - --env=GST_PLUGIN_SYSTEM_PATH=/app/lib/gstreamer-1.0:/app/lib32/gstreamer-1.0:/usr/lib/extensions/gstreamer-1.0:/usr/lib/x86_64-linux-gnu/gstreamer-1.0:/usr/lib/i386-linux-gnu/gstreamer-1.0
  - --require-version=1.0.0

add-extensions:
  org.freedesktop.Platform.Compat.i386:
    directory: lib/i386-linux-gnu
    version: '21.08'

  org.freedesktop.Platform.Compat.i386.Debug:
    directory: lib/debug/lib/i386-linux-gnu
    version: '21.08'
    no-autodownload: true

  org.freedesktop.Platform.GL32:
    directory: lib/i386-linux-gnu/GL
    version: '1.4'
    versions: 21.08;1.4
    subdirectories: true
    no-autodownload: true
    autodelete: false
    add-ld-path: lib
    merge-dirs: vulkan/icd.d;glvnd/egl_vendor.d;OpenCL/vendors;lib/dri;lib/d3d;vulkan/explicit_layer.d;vulkan/implicit_layer.d
    download-if: active-gl-driver
    enable-if: active-gl-driver

  org.freedesktop.Platform.VAAPI.Intel.i386:
    directory: lib/i386-linux-gnu/dri/intel-vaapi-driver
    version: '21.08'
    versions: '21.08'
    subdirectories: true
    no-autodownload: true
    autodelete: false
    add-ld-path: lib
    download-if: active-gl-driver
    enable-if: active-gl-driver

  org.freedesktop.Platform.ffmpeg-full:
    directory: lib/ffmpeg
    add-ld-path: .
    version: '21.08'
    no-autodownload: true
    autodelete: false

  org.freedesktop.Platform.ffmpeg_full.i386:
    directory: lib32/ffmpeg
    add-ld-path: .
    version: '21.08'
    no-autodownload: true
    autodelete: false

  com.valvesoftware.Steam.CompatibilityTool:
    subdirectories: true
    directory: share/steam/compatibilitytools.d
    version: stable
<<<<<<< HEAD
    versions: stable;test
=======
    versions: stable;beta;test
>>>>>>> adbf372c
    no-autodownload: true
    autodelete: true

  com.valvesoftware.Steam.Utility:
    subdirectories: true
    directory: utils
    version: stable
<<<<<<< HEAD
    versions: stable;test
=======
    versions: stable;beta;test
>>>>>>> adbf372c
    add-ld-path: lib
    merge-dirs: bin;lib/python3.8/site-packages;share/vulkan/explicit_layer.d;share/vulkan/implicit_layer.d;
    no-autodownload: true
    autodelete: true

cleanup:
  - /lib/*.a
  - /lib/*.la
  - /lib32/*.a
  - /lib32/*.la
  - /share/doc
  - /share/gtk-doc
  - /share/man

cleanup-commands:
  - python3 -m compileall --invalidation-mode=unchecked-hash /app

modules:

  - modules.yml

  - modules-32bit.yml

  - python3-requirements.json

  - name: steam_wrapper
    buildsystem: simple
    sources:
      - type: dir
        path: steam_wrapper
    build-commands:
      - python3 -mpip install . --prefix=/app --no-index --find-links .

  - name: steam
    buildsystem: simple
    build-commands:
      - |
        set -e
        sed -i s:Exec=steam:Exec=/app/bin/steam-wrapper: steam.desktop
        sed -i s:/usr/bin/steam:/app/bin/steam-wrapper: steam.desktop
        desktop-file-edit --set-key=StartupWMClass --set-value=Steam steam.desktop
        sed -i s:/usr/lib/:/app/lib/: steam
        PREFIX=/app make install
        ln -sf /bin/true /app/bin/steamdeps
        cp /usr/bin/cmp /app/bin
        install -Dm644 -t /app/share/metainfo com.valvesoftware.Steam.metainfo.xml
    sources:
      - type: archive
        url: https://repo.steampowered.com/steam/archive/stable/steam_1.0.0.72.tar.gz
        sha256: 85d42242b8c1f26e1fccfadb66c451cfef50043a5a5bad434c48744bada4a450
        x-checker-data:
          type: html
          is-main-source: true
          url: https://repo.steampowered.com/steam/archive/stable/
          pattern: (steam_([\d.-]+).tar.gz)
      - type: file
        path: com.valvesoftware.Steam.metainfo.xml

  - name: steamcmd
    build-options:
      strip: false
      no-debuginfo: true
    buildsystem: simple
    build-commands:
      - |
        set -e
        cp -ax steamcmd /app/
        ln -s steamcmd-wrapper /app/bin/steamcmd
        install -Dm644 com.valvesoftware.Steam.cmd.metainfo.xml -t /app/share/metainfo
    sources:
      - type: archive
        strip-components: 0
        dest: steamcmd
        url: https://steamcdn-a.akamaihd.net/client/installer/steamcmd_linux.tar.gz
        sha256: cebf0046bfd08cf45da6bc094ae47aa39ebf4155e5ede41373b579b8f1071e7c
      - type: file
        path: com.valvesoftware.Steam.cmd.metainfo.xml

  - name: lsb-release-compat
    buildsystem: simple
    build-commands:
      - make install PREFIX=/app
    sources:
      - type: git
        url: https://gitlab.com/nanonyme/lsb-release-compat.git
        commit: f4f908b62dcc9cd081eb2a42b6ad7cf98db4bb10

  - name: platform-bootstrap
    buildsystem: simple
    build-commands:
      - |
        set -e
        mkdir -p /app/bin
        mkdir -p /app/lib/i386-linux-gnu
        mkdir -p /app/lib/debug/lib/i386-linux-gnu
        mkdir -p /app/lib/i386-linux-gnu/GL
        mkdir -p /app/lib/i386-linux-gnu/dri/intel-vaapi-driver
        cp /usr/bin/addr2line /app/bin/
        cp /usr/lib/x86_64-linux-gnu/libbfd-*.so /app/lib/
        install -Dm644 -t /app/etc ld.so.conf
        shared-library-guard-config-converter blocklist/* --outfile /app/etc/freedesktop-sdk.ld.so.blockedlist
        mkdir -p /app/lib{,32}/ffmpeg
        mkdir -p /app/share/steam/compatibilitytools.d
        mkdir -p /app/utils /app/share/vulkan
        ln -srv /app/{utils/,}share/vulkan/explicit_layer.d
        ln -srv /app/{utils/,}share/vulkan/implicit_layer.d
        mkdir -p /app/links/lib
        ln -srv /app/lib /app/links/lib/x86_64-linux-gnu
        ln -srv /app/lib32 /app/links/lib/i386-linux-gnu
    sources:
      - type: dir
        path: resources<|MERGE_RESOLUTION|>--- conflicted
+++ resolved
@@ -123,11 +123,7 @@
     subdirectories: true
     directory: share/steam/compatibilitytools.d
     version: stable
-<<<<<<< HEAD
-    versions: stable;test
-=======
     versions: stable;beta;test
->>>>>>> adbf372c
     no-autodownload: true
     autodelete: true
 
@@ -135,11 +131,7 @@
     subdirectories: true
     directory: utils
     version: stable
-<<<<<<< HEAD
-    versions: stable;test
-=======
     versions: stable;beta;test
->>>>>>> adbf372c
     add-ld-path: lib
     merge-dirs: bin;lib/python3.8/site-packages;share/vulkan/explicit_layer.d;share/vulkan/implicit_layer.d;
     no-autodownload: true
